--- conflicted
+++ resolved
@@ -14,22 +14,6 @@
 // before reading the indexer encoder.
 static const int kBottomFallDelayTime = 32;
 
-<<<<<<< HEAD
-// How long to wait for a revolution of the shooter wheel (on the third robot)
-// before said wheel is deemed "stopped". (In secs)
-static const float kWheelStopThreshold = 2.0;
-
-// The timer to use for timestamping sensor readings.
-// This is a constant to avoid hard-coding it in a lot of places, but there ARE
-// things (PCONP bits, IRQ numbers, etc) that have this value in them
-// implicitly.
-#define SENSOR_TIMING_TIMER TIM1
-// How many counts per second SENSOR_TIMING_TIMER should be.
-// This will wrap the counter about every 1/3 of a second.
-static const int kSensorTimingRate = 100000;
-
-=======
->>>>>>> 98e1ab61
 #define ENC(gpio, a, b) readGPIO(gpio, a) * 2 + readGPIO(gpio, b)
 int encoder_bits(int channel) {
   switch (channel) {
