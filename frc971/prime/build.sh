#!/bin/bash

cd $(dirname $0)

if [[ "$1" == "amd64" ]]; then
  NO_TARGET=1
  shift 1
elif [[ "$1" == "arm" ]]; then
  NO_AMD64=1
  shift 1
fi

[[ "$1" == "tests" ]] && NO_TARGET=1
[[ "$1" == "deploy" ]] && NO_AMD64=1

if [[ ! ${NO_TARGET} ]]; then
	echo 'Building code for target...' 1>&2
	../../aos/build/build.sh linux prime.gyp no prime "$@"
    if [[ $? -ne 0 ]]; then
		echo 'Building code for target failed!' 1>&2
		exit 1
	fi
	echo 'Building code for target succeeded.' 1>&2
fi
if [[ ! ${NO_AMD64} ]]; then
<<<<<<< HEAD
	echo 'Building code for amd64...' 2>&1
=======
	echo 'Building code for amd64...' 1>&2
>>>>>>> 0b88252f
	../../aos/build/build.sh linux-amd64 prime.gyp yes prime-amd64 "$@"
    if [[ $? -ne 0 ]]; then
		echo 'Building code for amd64 failed!' 1>&2
		exit 1
	fi
	echo 'Building code for amd64 succeeded.' 1>&2
fi<|MERGE_RESOLUTION|>--- conflicted
+++ resolved
@@ -23,11 +23,7 @@
 	echo 'Building code for target succeeded.' 1>&2
 fi
 if [[ ! ${NO_AMD64} ]]; then
-<<<<<<< HEAD
-	echo 'Building code for amd64...' 2>&1
-=======
 	echo 'Building code for amd64...' 1>&2
->>>>>>> 0b88252f
 	../../aos/build/build.sh linux-amd64 prime.gyp yes prime-amd64 "$@"
     if [[ $? -ne 0 ]]; then
 		echo 'Building code for amd64 failed!' 1>&2
