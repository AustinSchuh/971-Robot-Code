--- conflicted
+++ resolved
@@ -258,15 +258,12 @@
     // test.
     ::aos::robot_state.Clear();
     SendDSPacket(true);
-<<<<<<< HEAD
-    ::aos::time::Time::EnableMockTime(::aos::time::Time::InSeconds(0.0));
-=======
     ::bbb::sensor_generation.Clear();
     ::bbb::sensor_generation.MakeWithBuilder()
         .reader_pid(254)
         .cape_resets(5)
         .Send();
->>>>>>> 069143b2
+    ::aos::time::Time::EnableMockTime(::aos::time::Time::InSeconds(0.0));
   }
 
   void SendDSPacket(bool enabled) {
@@ -284,11 +281,8 @@
 
   virtual ~ShooterTest() {
     ::aos::robot_state.Clear();
-<<<<<<< HEAD
+    ::bbb::sensor_generation.Clear();
     ::aos::time::Time::DisableMockTime();
-=======
-    ::bbb::sensor_generation.Clear();
->>>>>>> 069143b2
   }
 };
 
