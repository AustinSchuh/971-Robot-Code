--- conflicted
+++ resolved
@@ -172,15 +172,11 @@
       // Use the controller without the spring if the latch is set and the
       // plunger is back
       shooter_.set_controller_index(1);
-	  LOG(DEBUG, "Using controller 1\n");
+      LOG(DEBUG, "Using controller 1\n");
     } else {
       // Otherwise use the controller with the spring.
-<<<<<<< HEAD
-      shooter_.set_controller_index(1);
-=======
       shooter_.set_controller_index(0);
-	  LOG(DEBUG, "Using controller 0\n");
->>>>>>> a9dcfa49
+      LOG(DEBUG, "Using controller 0\n");
     }
     if (shooter_.controller_index() != last_controller_index) {
       shooter_.RecalculatePowerGoal();
