--- conflicted
+++ resolved
@@ -1,7 +1,3 @@
 #!/bin/bash
 
-<<<<<<< HEAD
-../../aos/build/build.sh crio crio.gyp no crio $1
-=======
-../../aos/build/build.sh crio crio.gyp no "$@"
->>>>>>> 86d237b0
+../../aos/build/build.sh crio crio.gyp no "$@"