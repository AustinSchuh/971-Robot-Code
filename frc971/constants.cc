#include "frc971/constants.h"

#include <math.h>
#include <stdint.h>
#include <inttypes.h>

#include "aos/common/logging/logging.h"
#include "aos/common/once.h"
#include "aos/common/network/team_number.h"

#include "frc971/control_loops/drivetrain/polydrivetrain_dog_motor_plant.h"
#include "frc971/control_loops/drivetrain/polydrivetrain_clutch_motor_plant.h"
#include "frc971/control_loops/drivetrain/drivetrain_dog_motor_plant.h"
#include "frc971/control_loops/drivetrain/drivetrain_clutch_motor_plant.h"

#ifndef M_PI
#define M_PI 3.14159265358979323846
#endif

namespace frc971 {
namespace constants {
namespace {

const double kCompDrivetrainEncoderRatio =
    (15.0 / 50.0) /*output reduction*/ * (36.0 / 24.0) /*encoder gears*/;
const double kCompLowGearRatio = 14.0 / 60.0 * 15.0 / 50.0;
const double kCompHighGearRatio = 30.0 / 44.0 * 15.0 / 50.0;

const double kPracticeDrivetrainEncoderRatio =
    (17.0 / 50.0) /*output reduction*/ * (64.0 / 24.0) /*encoder gears*/;
const double kPracticeLowGearRatio = 16.0 / 60.0 * 19.0 / 50.0;
const double kPracticeHighGearRatio = 28.0 / 48.0 * 19.0 / 50.0;

const ShifterHallEffect kCompLeftDriveShifter{0.83, 2.32, 1.2, 1.0};
const ShifterHallEffect kCompRightDriveShifter{0.865, 2.375, 1.2, 1.0};

const ShifterHallEffect kPracticeLeftDriveShifter{2.082283, 0.834433, 0.60,
                                                  0.47};
const ShifterHallEffect kPracticeRightDriveShifter{2.070124, 0.838993, 0.62,
                                                   0.55};
const double shooter_lower_physical_limit=0.0;
const double shooter_upper_physical_limit=0.0;
const double shooter_voltage=0.0;
const double shooter_hall_effect_start_position=0.0;
const double shooter_zeroing_off_speed=0.0;
const double shooter_zeroing_speed=0.0;
const double position=0.0;

const Values *DoGetValues() {
  uint16_t team = ::aos::network::GetTeamNumber();
  LOG(INFO, "creating a Constants for team %" PRIu16 "\n", team);
  switch (team) {
    case kCompTeamNumber:
      return new Values{
          kCompDrivetrainEncoderRatio,
          kCompLowGearRatio,
          kCompHighGearRatio,
          kCompLeftDriveShifter,
          kCompRightDriveShifter,
          true,
          control_loops::MakeVClutchDrivetrainLoop,
          control_loops::MakeClutchDrivetrainLoop,
<<<<<<< HEAD
          {0.5,
           0.1,
           0.1,
           0.0,
           1.57,
           {0.0, 2.05, 0.02, 2.02, {-0.1, 0.05}, {1.0, 1.1}, {2.0, 2.1}},
           {0.0, 2.05, 0.02, 2.02, {-0.1, 0.05}, {1.0, 1.1}, {2.0, 2.1}},
           0.01,  // claw_unimportant_epsilon
           0.9,   // start_fine_tune_pos
          }
=======
			    // ShooterLimits
			    // TODO(ben): make these real numbers
			    {0.0, 100.0, {-3.0, 2.0}, {-1, 4.0}, {2.0, 7.0}},
          shooter_voltage,
			    // shooter_total_length
			    100.0,
          shooter_hall_effect_start_position,
          shooter_zeroing_off_speed,
          shooter_zeroing_speed,
          position,
          0.5,
          0.1,
          0.0,
          1.57,
          {0.0, 2.05, {-0.1, 0.05}, {1.0, 1.1}, {2.0, 2.1}},
          {0.0, 2.05, {-0.1, 0.05}, {1.0, 1.1}, {2.0, 2.1}},
          0.02, // claw_unimportant_epsilon
          50505.05, // start_fine_tune_pos
>>>>>>> 2c79371d
      };
      break;
    case kPracticeTeamNumber:
      return new Values{
          kPracticeDrivetrainEncoderRatio,
          kPracticeLowGearRatio,
          kPracticeHighGearRatio,
          kPracticeLeftDriveShifter,
          kPracticeRightDriveShifter,
          false,
          control_loops::MakeVDogDrivetrainLoop,
          control_loops::MakeDogDrivetrainLoop,
<<<<<<< HEAD
          {0.5,
           0.2,
           0.1,
           0.0,
           1.57,
           {0.0, 2.05, 0.02, 2.02, {-0.1, 0.05}, {1.0, 1.1}, {2.0, 2.1}},
           {0.0, 2.05, 0.02, 2.02, {-0.1, 0.05}, {1.0, 1.1}, {2.0, 2.1}},
           0.01,  // claw_unimportant_epsilon
           0.9,  // start_fine_tune_pos
          }
=======
			    // ShooterLimits
			    // TODO(ben): make these real numbers
			    {0.0, 100.0, {-3.0, 2.0}, {-1, 4.0}, {2.0, 7.0}},
          shooter_voltage,
			    // shooter_total_length
			    100.0,
          shooter_hall_effect_start_position,
          shooter_zeroing_off_speed,
          shooter_zeroing_speed,
          position,
          0.5,
          0.1,
          0.0,
          1.57,
          {0.0, 2.05, {-0.1, 0.05}, {1.0, 1.1}, {2.0, 2.1}},
          {0.0, 2.05, {-0.1, 0.05}, {1.0, 1.1}, {2.0, 2.1}},
          0.02, // claw_unimportant_epsilon
          50505.05, //start_fine_tune_pos
>>>>>>> 2c79371d
      };
      break;
    default:
      LOG(FATAL, "unknown team #%" PRIu16 "\n", team);
  }
}

}  // namespace

const Values &GetValues() {
  static ::aos::Once<const Values> once(DoGetValues);
  return *once.Get();
}

}  // namespace constants
}  // namespace frc971<|MERGE_RESOLUTION|>--- conflicted
+++ resolved
@@ -60,7 +60,16 @@
           true,
           control_loops::MakeVClutchDrivetrainLoop,
           control_loops::MakeClutchDrivetrainLoop,
-<<<<<<< HEAD
+          // ShooterLimits
+          // TODO(ben): make these real numbers
+          {0.0, 100.0, {-3.0, 2.0}, {-1, 4.0}, {2.0, 7.0}},
+          shooter_voltage,
+          // shooter_total_length
+          100.0,
+          shooter_hall_effect_start_position,
+          shooter_zeroing_off_speed,
+          shooter_zeroing_speed,
+          position,
           {0.5,
            0.1,
            0.1,
@@ -71,26 +80,6 @@
            0.01,  // claw_unimportant_epsilon
            0.9,   // start_fine_tune_pos
           }
-=======
-			    // ShooterLimits
-			    // TODO(ben): make these real numbers
-			    {0.0, 100.0, {-3.0, 2.0}, {-1, 4.0}, {2.0, 7.0}},
-          shooter_voltage,
-			    // shooter_total_length
-			    100.0,
-          shooter_hall_effect_start_position,
-          shooter_zeroing_off_speed,
-          shooter_zeroing_speed,
-          position,
-          0.5,
-          0.1,
-          0.0,
-          1.57,
-          {0.0, 2.05, {-0.1, 0.05}, {1.0, 1.1}, {2.0, 2.1}},
-          {0.0, 2.05, {-0.1, 0.05}, {1.0, 1.1}, {2.0, 2.1}},
-          0.02, // claw_unimportant_epsilon
-          50505.05, // start_fine_tune_pos
->>>>>>> 2c79371d
       };
       break;
     case kPracticeTeamNumber:
@@ -103,7 +92,16 @@
           false,
           control_loops::MakeVDogDrivetrainLoop,
           control_loops::MakeDogDrivetrainLoop,
-<<<<<<< HEAD
+          // ShooterLimits
+          // TODO(ben): make these real numbers
+          {0.0, 100.0, {-3.0, 2.0}, {-1, 4.0}, {2.0, 7.0}},
+          shooter_voltage,
+          // shooter_total_length
+          100.0,
+          shooter_hall_effect_start_position,
+          shooter_zeroing_off_speed,
+          shooter_zeroing_speed,
+          position,
           {0.5,
            0.2,
            0.1,
@@ -114,26 +112,6 @@
            0.01,  // claw_unimportant_epsilon
            0.9,  // start_fine_tune_pos
           }
-=======
-			    // ShooterLimits
-			    // TODO(ben): make these real numbers
-			    {0.0, 100.0, {-3.0, 2.0}, {-1, 4.0}, {2.0, 7.0}},
-          shooter_voltage,
-			    // shooter_total_length
-			    100.0,
-          shooter_hall_effect_start_position,
-          shooter_zeroing_off_speed,
-          shooter_zeroing_speed,
-          position,
-          0.5,
-          0.1,
-          0.0,
-          1.57,
-          {0.0, 2.05, {-0.1, 0.05}, {1.0, 1.1}, {2.0, 2.1}},
-          {0.0, 2.05, {-0.1, 0.05}, {1.0, 1.1}, {2.0, 2.1}},
-          0.02, // claw_unimportant_epsilon
-          50505.05, //start_fine_tune_pos
->>>>>>> 2c79371d
       };
       break;
     default:
