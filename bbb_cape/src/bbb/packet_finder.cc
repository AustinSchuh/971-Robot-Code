--- conflicted
+++ resolved
@@ -10,15 +10,6 @@
 #include "bbb_cape/src/cape/cows.h"
 #include "bbb/crc.h"
 
-<<<<<<< HEAD
-namespace bbb {
-
-PacketFinder::PacketFinder()
-    : buf_(new AlignedChar[kPacketSize]),
-    unstuffed_data_(new AlignedChar[kPacketSize - 4]) {
-  int remainder = kPacketSize % 4;
-  CHECK(remainder == 0);
-=======
 using ::aos::time::Time;
 
 namespace bbb {
@@ -29,7 +20,6 @@
       buf_(new AlignedChar[packet_size_]),
       unstuffed_data_(new AlignedChar[packet_size_ - 4]) {
   CHECK((packet_size_ % 4) == 0);
->>>>>>> 0b9f892e
 }
 
 PacketFinder::~PacketFinder() {
@@ -42,15 +32,6 @@
   int zeros_found = 0;
   while (true) {
     size_t already_read = ::std::max(0, packet_bytes_);
-<<<<<<< HEAD
-    ssize_t new_bytes =
-        ReadBytes(buf_ + already_read, kPacketSize - already_read);
-    if (new_bytes < 0) {
-      if (errno == EINTR) continue;
-      LOG(ERROR, "ReadBytes(%p, %zd) failed with %d: %s\n",
-          buf_ + already_read, kPacketSize - already_read,
-          errno, strerror(errno));
-=======
     ssize_t new_bytes = reader_->ReadBytes(
         buf_ + already_read, packet_size_ - already_read, timeout_time);
     if (new_bytes < 0) {
@@ -63,7 +44,6 @@
       } else {
         LOG(WARNING, "bad ByteReader %p returned %zd\n", reader_, new_bytes);
       }
->>>>>>> 0b9f892e
       return false;
     }
 
@@ -101,27 +81,13 @@
     }
     if (packet_bytes_ != -1) {  // if we decided that these are good bytes
       packet_bytes_ += new_bytes;
-<<<<<<< HEAD
-      if (packet_bytes_ == static_cast<int>(kPacketSize)) return true;
-=======
       if (packet_bytes_ == static_cast<ssize_t>(packet_size_)) return true;
->>>>>>> 0b9f892e
     }
   }
 }
 
 bool PacketFinder::ProcessPacket() {
   uint32_t unstuffed = cows_unstuff(
-<<<<<<< HEAD
-      reinterpret_cast<uint32_t *>(buf_), kPacketSize,
-      reinterpret_cast<uint32_t *>(unstuffed_data_), kPacketSize);
-  if (unstuffed == 0) {
-    LOG(WARNING, "invalid packet\n");
-    return false;
-  } else if (unstuffed != (kPacketSize - 4) / 4) {
-    LOG(WARNING, "packet is %" PRIu32 " words instead of %" PRIu32 "\n",
-        unstuffed, (kPacketSize - 4) / 4);
-=======
       reinterpret_cast<uint32_t *>(buf_), packet_size_,
       reinterpret_cast<uint32_t *>(unstuffed_data_), packet_size_ - 4);
   if (unstuffed == 0) {
@@ -130,21 +96,14 @@
   } else if (unstuffed != (packet_size_ - 4) / 4) {
     LOG(WARNING, "packet is %" PRIu32 " words instead of %" PRIu32 "\n",
         unstuffed, (packet_size_ - 4) / 4);
->>>>>>> 0b9f892e
     return false;
   }
 
   // Make sure the checksum checks out.
   uint32_t sent_checksum;
-<<<<<<< HEAD
-  memcpy(&sent_checksum, unstuffed_data_ + kPacketSize - 8, 4);
-  uint32_t calculated_checksum = cape::CalculateChecksum(
-      reinterpret_cast<uint8_t *>(unstuffed_data_), kPacketSize - 8);
-=======
   memcpy(&sent_checksum, unstuffed_data_ + packet_size_ - 8, 4);
   uint32_t calculated_checksum = cape::CalculateChecksum(
       reinterpret_cast<uint8_t *>(unstuffed_data_), packet_size_ - 8);
->>>>>>> 0b9f892e
   if (sent_checksum != calculated_checksum) {
     LOG(WARNING, "sent checksum: %" PRIx32 " vs calculated: %" PRIx32"\n",
         sent_checksum, calculated_checksum);
@@ -160,20 +119,12 @@
   if (!ProcessPacket()) {
     packet_bytes_ = -1;
     int zeros = 0;
-<<<<<<< HEAD
-    for (uint32_t i = 0; i < kPacketSize; ++i) {
-=======
     for (size_t i = 0; i < packet_size_; ++i) {
->>>>>>> 0b9f892e
       if (buf_[i] == 0) {
         ++zeros;
         if (zeros == 4) {
           LOG(INFO, "found another packet start at %d\n", i);
-<<<<<<< HEAD
-          packet_bytes_ = kPacketSize - (i + 1);
-=======
           packet_bytes_ = packet_size_ - (i + 1);
->>>>>>> 0b9f892e
           memmove(buf_, buf_ + i + 1, packet_bytes_);
           return false;
         }
