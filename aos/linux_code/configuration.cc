#include "aos/linux_code/configuration.h"

#include <string.h>
#include <errno.h>
#include <stdlib.h>
#include <sys/types.h>
#include <netinet/in.h>
#include <arpa/inet.h>
#include <ifaddrs.h>
#include <unistd.h>

#include "aos/common/logging/logging.h"
#include "aos/common/unique_malloc_ptr.h"
#include "aos/common/once.h"

namespace aos {
namespace configuration {
namespace {

// Including the terminating '\0'.
const size_t kMaxAddrLength = 18;

// TODO(brians): This shouldn't be necesary for running tests.  Provide a way to
// set the IP address when running tests from the test.
const char *const kLinuxNetInterface = "eth0";
const in_addr *DoGetOwnIPAddress() {
<<<<<<< HEAD
    static const char *kOverrideVariable = "FRC971_IP_OVERRIDE";
    const char *override_ip = getenv(kOverrideVariable);
    if (override_ip != nullptr) {
        static in_addr r;
        if (inet_aton(override_ip, &r) != 0) {
            return &r;
        } else {
            LOG(WARNING, "error parsing %s value '%s'\n", kOverrideVariable, override_ip);
        }
    }

=======
>>>>>>> d5f3bc2e
  ifaddrs *addrs;
  if (getifaddrs(&addrs) != 0) {
    LOG(FATAL, "getifaddrs(%p) failed with %d: %s\n", &addrs,
        errno, strerror(errno));
  }
  // Smart pointers don't work very well for iterating through a linked list,
  // but it does do a very nice job of making sure that addrs gets freed.
  unique_c_ptr<ifaddrs, freeifaddrs> addrs_deleter(addrs);

  for (; addrs != nullptr; addrs = addrs->ifa_next) {
    if (addrs->ifa_addr != nullptr && addrs->ifa_addr->sa_family == AF_INET) {
      if (strcmp(kLinuxNetInterface, addrs->ifa_name) == 0) {
        static const in_addr r =
            reinterpret_cast<sockaddr_in *>(__builtin_assume_aligned(
                addrs->ifa_addr, alignof(sockaddr_in)))->sin_addr;
        return &r;
      }
    }
  }
  LOG(FATAL, "couldn't find an AF_INET interface named \"%s\"\n",
      kLinuxNetInterface);
}

const char *DoGetRootDirectory() {
  ssize_t size = 0;
  char *r = NULL;
  while (true) {
    if (r != NULL) delete r;
    size += 256;
    r = new char[size];

    ssize_t ret = readlink("/proc/self/exe", r, size);
    if (ret < 0) {
      if (ret != -1) {
        LOG(WARNING, "it returned %zd, not -1\n", ret);
      }
      LOG(FATAL, "readlink(\"/proc/self/exe\", %p, %zu) failed with %d: %s\n",
          r, size, errno, strerror(errno));
    }
    if (ret < size) {
      void *last_slash = memrchr(r, '/', size);
      if (last_slash == NULL) {
        r[ret] = '\0';
        LOG(FATAL, "couldn't find a '/' in \"%s\"\n", r);
      }
      *static_cast<char *>(last_slash) = '\0';
      LOG(INFO, "got a root dir of \"%s\"\n", r);
      return r;
    }
  }
}

const char *DoGetLoggingDirectory() {
  static const char kSuffix[] = "/../../tmp/robot_logs";
  const char *root = GetRootDirectory();
  char *r = new char[strlen(root) + sizeof(kSuffix)];
  strcpy(r, root);
  strcat(r, kSuffix);
  return r;
}

}  // namespace

const char *GetRootDirectory() {
  static aos::Once<const char> once(DoGetRootDirectory);
  return once.Get();
}

const char *GetLoggingDirectory() {
  static aos::Once<const char> once(DoGetLoggingDirectory);
  return once.Get();
}

const in_addr &GetOwnIPAddress() {
  static aos::Once<const in_addr> once(DoGetOwnIPAddress);
  return *once.Get();
}

}  // namespace configuration
}  // namespace aos<|MERGE_RESOLUTION|>--- conflicted
+++ resolved
@@ -24,20 +24,6 @@
 // set the IP address when running tests from the test.
 const char *const kLinuxNetInterface = "eth0";
 const in_addr *DoGetOwnIPAddress() {
-<<<<<<< HEAD
-    static const char *kOverrideVariable = "FRC971_IP_OVERRIDE";
-    const char *override_ip = getenv(kOverrideVariable);
-    if (override_ip != nullptr) {
-        static in_addr r;
-        if (inet_aton(override_ip, &r) != 0) {
-            return &r;
-        } else {
-            LOG(WARNING, "error parsing %s value '%s'\n", kOverrideVariable, override_ip);
-        }
-    }
-
-=======
->>>>>>> d5f3bc2e
   ifaddrs *addrs;
   if (getifaddrs(&addrs) != 0) {
     LOG(FATAL, "getifaddrs(%p) failed with %d: %s\n", &addrs,
