/*----------------------------------------------------------------------------*/
/* Copyright (c) FIRST 2008. All Rights Reserved.							  */
/* Open Source Software - may be modified and shared by FRC teams. The code   */
/* must be accompanied by the FIRST BSD license file in $(WIND_BASE)/WPILib.  */
/*----------------------------------------------------------------------------*/

#include "Encoder.h"
#include "DigitalInput.h"
#include "NetworkCommunication/UsageReporting.h"
#include "Resource.h"
#include "WPIErrors.h"
#include "LiveWindow/LiveWindow.h"

static Resource *quadEncoders = NULL;

/**
 * Common initialization code for Encoders.
 * This code allocates resources for Encoders and is common to all constructors.
 * @param reverseDirection If true, counts down instead of up (this is all relative)
 * @param encodingType either k1X, k2X, or k4X to indicate 1X, 2X or 4X decoding. If 4X is
 * selected, then an encoder FPGA object is used and the returned counts will be 4x the encoder
 * spec'd value since all rising and falling edges are counted. If 1X or 2X are selected then
 * a counter object will be used and the returned value will either exactly match the spec'd count
 * or be double (2x) the spec'd count.
 */
void Encoder::InitEncoder(bool reverseDirection, EncodingType encodingType)
{
	m_table = NULL;
	m_encodingType = encodingType;
	tRioStatusCode localStatus = NiFpga_Status_Success;
<<<<<<< HEAD
  if (encodingType == k4X) {
		Resource::CreateResourceObject(&quadEncoders, tEncoder::kNumSystems);
		UINT32 index = quadEncoders->Allocate("4X Encoder", this);
		if (index == ~0ul)
		{
			return;
		}
		if (m_aSource->StatusIsFatal())
=======
	switch (encodingType)
	{
		case k4X:
>>>>>>> 68749479
		{
			Resource::CreateResourceObject(&quadEncoders, tEncoder::kNumSystems);
			uint32_t index = quadEncoders->Allocate("4X Encoder");
			if (index == ~0ul)
			{
				CloneError(quadEncoders);
				return;
			}
			if (m_aSource->StatusIsFatal())
			{
				CloneError(m_aSource);
				return;
			}
			if (m_bSource->StatusIsFatal())
			{
				CloneError(m_bSource);
				return;
			}
			m_index = index;
			m_encoder = tEncoder::create(m_index, &localStatus);
			m_encoder->writeConfig_ASource_Module(m_aSource->GetModuleForRouting(), &localStatus);
			m_encoder->writeConfig_ASource_Channel(m_aSource->GetChannelForRouting(), &localStatus);
			m_encoder->writeConfig_ASource_AnalogTrigger(m_aSource->GetAnalogTriggerForRouting(), &localStatus);
			m_encoder->writeConfig_BSource_Module(m_bSource->GetModuleForRouting(), &localStatus);
			m_encoder->writeConfig_BSource_Channel(m_bSource->GetChannelForRouting(), &localStatus);
			m_encoder->writeConfig_BSource_AnalogTrigger(m_bSource->GetAnalogTriggerForRouting(), &localStatus);
			m_encoder->strobeReset(&localStatus);
			m_encoder->writeConfig_Reverse(reverseDirection, &localStatus);
			m_encoder->writeTimerConfig_AverageSize(4, &localStatus);
			m_counter = NULL;
			break;
		}
		case k1X:
		case k2X:
		{
			m_counter = new Counter(m_encodingType, m_aSource, m_bSource, reverseDirection);
			m_index = m_counter->GetIndex();
			break;
		}
<<<<<<< HEAD
		m_index = index;
		m_encoder = tEncoder::create(m_index, &localStatus);
		m_encoder->writeConfig_ASource_Module(m_aSource->GetModuleForRouting(), &localStatus);
		m_encoder->writeConfig_ASource_Channel(m_aSource->GetChannelForRouting(), &localStatus);
		m_encoder->writeConfig_ASource_AnalogTrigger(m_aSource->GetAnalogTriggerForRouting(), &localStatus);
		m_encoder->writeConfig_BSource_Module(m_bSource->GetModuleForRouting(), &localStatus);
		m_encoder->writeConfig_BSource_Channel(m_bSource->GetChannelForRouting(), &localStatus);
		m_encoder->writeConfig_BSource_AnalogTrigger(m_bSource->GetAnalogTriggerForRouting(), &localStatus);
		m_encoder->strobeReset(&localStatus);
		m_encoder->writeConfig_Reverse(reverseDirection, &localStatus);
		m_encoder->writeTimerConfig_AverageSize(4, &localStatus);
		m_counter = NULL;
  } else {
		m_counter = new Counter(m_encodingType, m_aSource, m_bSource, reverseDirection);
		m_index = m_counter->GetIndex();
=======
>>>>>>> 68749479
	}
	m_distancePerPulse = 1.0;
	m_pidSource = kDistance;
	wpi_setError(localStatus);

	nUsageReporting::report(nUsageReporting::kResourceType_Encoder, m_index, encodingType);
	LiveWindow::GetInstance()->AddSensor("Encoder", m_aSource->GetModuleForRouting(), m_aSource->GetChannelForRouting(), this);
}

/**
 * Encoder constructor.
 * Construct a Encoder given a and b modules and channels fully specified.
 * @param aModuleNumber The a channel digital input module.
 * @param aChannel The a channel digital input channel.
 * @param bModuleNumber The b channel digital input module.
 * @param bChannel The b channel digital input channel.
 * @param reverseDirection represents the orientation of the encoder and inverts the output values
 * if necessary so forward represents positive values.
 * @param encodingType either k1X, k2X, or k4X to indicate 1X, 2X or 4X decoding. If 4X is
 * selected, then an encoder FPGA object is used and the returned counts will be 4x the encoder
 * spec'd value since all rising and falling edges are counted. If 1X or 2X are selected then
 * a counter object will be used and the returned value will either exactly match the spec'd count
 * or be double (2x) the spec'd count.
 */
Encoder::Encoder(uint8_t aModuleNumber, uint32_t aChannel,
						uint8_t bModuleNumber, uint32_t bChannel,
						bool reverseDirection, EncodingType encodingType) :
	m_encoder(NULL),
	m_counter(NULL)
{
	m_aSource = new DigitalInput(aModuleNumber, aChannel);
	m_bSource = new DigitalInput(bModuleNumber, bChannel);
	InitEncoder(reverseDirection, encodingType);
	m_allocatedASource = true;
	m_allocatedBSource = true;
}

/**
 * Encoder constructor.
 * Construct a Encoder given a and b channels assuming the default module.
 * @param aChannel The a channel digital input channel.
 * @param bChannel The b channel digital input channel.
 * @param reverseDirection represents the orientation of the encoder and inverts the output values
 * if necessary so forward represents positive values.
 * @param encodingType either k1X, k2X, or k4X to indicate 1X, 2X or 4X decoding. If 4X is
 * selected, then an encoder FPGA object is used and the returned counts will be 4x the encoder
 * spec'd value since all rising and falling edges are counted. If 1X or 2X are selected then
 * a counter object will be used and the returned value will either exactly match the spec'd count
 * or be double (2x) the spec'd count.
 */
Encoder::Encoder(uint32_t aChannel, uint32_t bChannel, bool reverseDirection, EncodingType encodingType) :
	m_encoder(NULL),
	m_counter(NULL)
{
	m_aSource = new DigitalInput(aChannel);
	m_bSource = new DigitalInput(bChannel);
	InitEncoder(reverseDirection, encodingType);
	m_allocatedASource = true;
	m_allocatedBSource = true;
}

/**
 * Encoder constructor.
 * Construct a Encoder given a and b channels as digital inputs. This is used in the case
 * where the digital inputs are shared. The Encoder class will not allocate the digital inputs
 * and assume that they already are counted.
 * @param aSource The source that should be used for the a channel.
 * @param bSource the source that should be used for the b channel.
 * @param reverseDirection represents the orientation of the encoder and inverts the output values
 * if necessary so forward represents positive values.
 * @param encodingType either k1X, k2X, or k4X to indicate 1X, 2X or 4X decoding. If 4X is
 * selected, then an encoder FPGA object is used and the returned counts will be 4x the encoder
 * spec'd value since all rising and falling edges are counted. If 1X or 2X are selected then
 * a counter object will be used and the returned value will either exactly match the spec'd count
 * or be double (2x) the spec'd count.
 */
Encoder::Encoder(DigitalSource *aSource, DigitalSource *bSource, bool reverseDirection, EncodingType encodingType) :
	m_encoder(NULL),
	m_counter(NULL)
{
	m_aSource = aSource;
	m_bSource = bSource;
	m_allocatedASource = false;
	m_allocatedBSource = false;
	if (m_aSource == NULL || m_bSource == NULL)
		wpi_setWPIError(NullParameter);
	else
		InitEncoder(reverseDirection, encodingType);
}

/**
 * Encoder constructor.
 * Construct a Encoder given a and b channels as digital inputs. This is used in the case
 * where the digital inputs are shared. The Encoder class will not allocate the digital inputs
 * and assume that they already are counted.
 * @param aSource The source that should be used for the a channel.
 * @param bSource the source that should be used for the b channel.
 * @param reverseDirection represents the orientation of the encoder and inverts the output values
 * if necessary so forward represents positive values.
 * @param encodingType either k1X, k2X, or k4X to indicate 1X, 2X or 4X decoding. If 4X is
 * selected, then an encoder FPGA object is used and the returned counts will be 4x the encoder
 * spec'd value since all rising and falling edges are counted. If 1X or 2X are selected then
 * a counter object will be used and the returned value will either exactly match the spec'd count
 * or be double (2x) the spec'd count.
 */
Encoder::Encoder(DigitalSource &aSource, DigitalSource &bSource, bool reverseDirection, EncodingType encodingType) :
	m_encoder(NULL),
	m_counter(NULL)
{
	m_aSource = &aSource;
	m_bSource = &bSource;
	m_allocatedASource = false;
	m_allocatedBSource = false;
	InitEncoder(reverseDirection, encodingType);
}

/**
 * Free the resources for an Encoder.
 * Frees the FPGA resources associated with an Encoder.
 */
Encoder::~Encoder()
{
	if (m_allocatedASource) delete m_aSource;
	if (m_allocatedBSource) delete m_bSource;
	if (m_counter)
	{
		delete m_counter;
	}
	else
	{
		quadEncoders->Free(m_index, this);
		delete m_encoder;
	}
}

/**
 * Start the Encoder.
 * Starts counting pulses on the Encoder device.
 */
void Encoder::Start()
{
	if (StatusIsFatal()) return;
	if (m_counter)
		m_counter->Start();
	else
	{
		tRioStatusCode localStatus = NiFpga_Status_Success;
		m_encoder->writeConfig_Enable(1, &localStatus);
		wpi_setError(localStatus);
	}
}

/**
 * Stops counting pulses on the Encoder device. The value is not changed.
 */
void Encoder::Stop()
{
	if (StatusIsFatal()) return;
	if (m_counter)
		m_counter->Stop();
	else
	{
		tRioStatusCode localStatus = NiFpga_Status_Success;
		m_encoder->writeConfig_Enable(0, &localStatus);
		wpi_setError(localStatus);
	}
}

/**
 * Gets the raw value from the encoder.
 * The raw value is the actual count unscaled by the 1x, 2x, or 4x scale
 * factor.
 * @return Current raw count from the encoder
 */
int32_t Encoder::GetRaw()
{
	if (StatusIsFatal()) return 0;
	int32_t value;
	if (m_counter)
		value = m_counter->Get();
	else
	{
		tRioStatusCode localStatus = NiFpga_Status_Success;
		value = m_encoder->readOutput_Value(&localStatus);
		wpi_setError(localStatus);
	}
	return value;
}

/**
 * Gets the current count.
 * Returns the current count on the Encoder.
 * This method compensates for the decoding type.
 * 
 * @return Current count from the Encoder adjusted for the 1x, 2x, or 4x scale factor.
 */
int32_t Encoder::Get()
{
	if (StatusIsFatal()) return 0;
	return (int32_t) (GetRaw() * DecodingScaleFactor());
}

/**
 * Reset the Encoder distance to zero.
 * Resets the current count to zero on the encoder.
 */
void Encoder::Reset()
{
	if (StatusIsFatal()) return;
	if (m_counter)
		m_counter->Reset();
	else
	{
		tRioStatusCode localStatus = NiFpga_Status_Success;
		m_encoder->strobeReset(&localStatus);
		wpi_setError(localStatus);
	}
}

/**
 * Returns the period of the most recent pulse.
 * Returns the period of the most recent Encoder pulse in seconds.
 * This method compenstates for the decoding type.
 * 
 * @deprecated Use GetRate() in favor of this method.  This returns unscaled periods and GetRate() scales using value from SetDistancePerPulse().
 *
 * @return Period in seconds of the most recent pulse.
 */
double Encoder::GetPeriod()
{
	if (StatusIsFatal()) return 0.0;
	double measuredPeriod;
	if (m_counter)
	{
		measuredPeriod = m_counter->GetPeriod();
	}
	else
	{
		tRioStatusCode localStatus = NiFpga_Status_Success;
		tEncoder::tTimerOutput output = m_encoder->readTimerOutput(&localStatus);
		double value;
		if (output.Stalled)
		{
			// Return infinity
			double zero = 0.0;
			value = 1.0 / zero;
		}
		else
		{
			// output.Period is a fixed point number that counts by 2 (24 bits, 25 integer bits)
			value = (double)(output.Period << 1) / (double)output.Count;
		}
		wpi_setError(localStatus);
		measuredPeriod = value * 1.0e-6;
	}
	return measuredPeriod / DecodingScaleFactor();
}

/**
 * Sets the maximum period for stopped detection.
 * Sets the value that represents the maximum period of the Encoder before it will assume
 * that the attached device is stopped. This timeout allows users to determine if the wheels or
 * other shaft has stopped rotating.
 * This method compensates for the decoding type.
 * 
 * @deprecated Use SetMinRate() in favor of this method.  This takes unscaled periods and SetMinRate() scales using value from SetDistancePerPulse().
 * 
 * @param maxPeriod The maximum time between rising and falling edges before the FPGA will
 * report the device stopped. This is expressed in seconds.
 */
void Encoder::SetMaxPeriod(double maxPeriod)
{
	if (StatusIsFatal()) return;
	if (m_counter)
	{
		m_counter->SetMaxPeriod(maxPeriod * DecodingScaleFactor());
	}
	else
	{
		tRioStatusCode localStatus = NiFpga_Status_Success;
		m_encoder->writeTimerConfig_StallPeriod((uint32_t)(maxPeriod * 1.0e6 * DecodingScaleFactor()), &localStatus);
		wpi_setError(localStatus);
	}
}

/**
 * Determine if the encoder is stopped.
 * Using the MaxPeriod value, a boolean is returned that is true if the encoder is considered
 * stopped and false if it is still moving. A stopped encoder is one where the most recent pulse
 * width exceeds the MaxPeriod.
 * @return True if the encoder is considered stopped.
 */
bool Encoder::GetStopped()
{
	if (StatusIsFatal()) return true;
	if (m_counter)
	{
		return m_counter->GetStopped();
	}
	else
	{
		tRioStatusCode localStatus = NiFpga_Status_Success;
		bool value = m_encoder->readTimerOutput_Stalled(&localStatus) != 0;
		wpi_setError(localStatus);
		return value;
	}
}

/**
 * The last direction the encoder value changed.
 * @return The last direction the encoder value changed.
 */
bool Encoder::GetDirection()
{
	if (StatusIsFatal()) return false;
	if (m_counter)
	{
		return m_counter->GetDirection();
	}
	else
	{
		tRioStatusCode localStatus = NiFpga_Status_Success;
		bool value = m_encoder->readOutput_Direction(&localStatus);
		wpi_setError(localStatus);
		return value;
	}
}

/**
 * The scale needed to convert a raw counter value into a number of encoder pulses.
 */
double Encoder::DecodingScaleFactor()
{
	if (StatusIsFatal()) return 0.0;
	switch (m_encodingType)
	{
	case k1X:
		return 1.0;
	case k2X:
		return 0.5;
	case k4X:
		return 0.25;
	default:
		return 0.0;
	}	
}

/**
 * Get the distance the robot has driven since the last reset.
 * 
 * @return The distance driven since the last reset as scaled by the value from SetDistancePerPulse().
 */
double Encoder::GetDistance()
{
	if (StatusIsFatal()) return 0.0;
	return GetRaw() * DecodingScaleFactor() * m_distancePerPulse;
}

/**
 * Get the current rate of the encoder.
 * Units are distance per second as scaled by the value from SetDistancePerPulse().
 * 
 * @return The current rate of the encoder.
 */
double Encoder::GetRate()
{
	if (StatusIsFatal()) return 0.0;
	return (m_distancePerPulse / GetPeriod());
}

/**
 * Set the minimum rate of the device before the hardware reports it stopped.
 * 
 * @param minRate The minimum rate.  The units are in distance per second as scaled by the value from SetDistancePerPulse().
 */
void Encoder::SetMinRate(double minRate)
{
	if (StatusIsFatal()) return;
	SetMaxPeriod(m_distancePerPulse / minRate);
}

/**
 * Set the distance per pulse for this encoder.
 * This sets the multiplier used to determine the distance driven based on the count value
 * from the encoder.
 * Do not include the decoding type in this scale.  The library already compensates for the decoding type.
 * Set this value based on the encoder's rated Pulses per Revolution and
 * factor in gearing reductions following the encoder shaft.
 * This distance can be in any units you like, linear or angular.
 * 
 * @param distancePerPulse The scale factor that will be used to convert pulses to useful units.
 */
void Encoder::SetDistancePerPulse(double distancePerPulse)
{
	if (StatusIsFatal()) return;
	m_distancePerPulse = distancePerPulse;
}

/**
 * Set the direction sensing for this encoder.
 * This sets the direction sensing on the encoder so that it could count in the correct
 * software direction regardless of the mounting.
 * @param reverseDirection true if the encoder direction should be reversed
 */
void Encoder::SetReverseDirection(bool reverseDirection)
{
	if (StatusIsFatal()) return;
	if (m_counter)
	{
		m_counter->SetReverseDirection(reverseDirection);
	}
	else
	{
		tRioStatusCode localStatus = NiFpga_Status_Success;
		m_encoder->writeConfig_Reverse(reverseDirection, &localStatus);
		wpi_setError(localStatus);
	}
}

    
/**
 * Set the Samples to Average which specifies the number of samples of the timer to 
 * average when calculating the period. Perform averaging to account for 
 * mechanical imperfections or as oversampling to increase resolution.
 * @param samplesToAverage The number of samples to average from 1 to 127.
 */
void Encoder::SetSamplesToAverage(int samplesToAverage)
{
	tRioStatusCode localStatus = NiFpga_Status_Success;
	if (samplesToAverage < 1 || samplesToAverage > 127)
	{
		wpi_setWPIErrorWithContext(ParameterOutOfRange, "Average counter values must be between 1 and 127");
	}
	switch (m_encodingType) {
		case k4X:
			m_encoder->writeTimerConfig_AverageSize(samplesToAverage, &localStatus);
			break;
		case k1X:
		case k2X:
			m_counter->SetSamplesToAverage(samplesToAverage);
			break;
	}
	wpi_setError(localStatus);
}
    
/**
 * Get the Samples to Average which specifies the number of samples of the timer to 
 * average when calculating the period. Perform averaging to account for 
 * mechanical imperfections or as oversampling to increase resolution.
 * @return SamplesToAverage The number of samples being averaged (from 1 to 127)
 */
int Encoder::GetSamplesToAverage()
{
	tRioStatusCode localStatus = NiFpga_Status_Success;
	int result = 1;
	switch (m_encodingType) {
		case k4X:
			result = m_encoder->readTimerConfig_AverageSize(&localStatus);
			break;
		case k1X:
		case k2X:
			result = m_counter->GetSamplesToAverage();
			break;
	}
	wpi_setError(localStatus);
	return result;
}



/**
 * Set which parameter of the encoder you are using as a process control variable.
 * 
 * @param pidSource An enum to select the parameter.
 */
void Encoder::SetPIDSourceParameter(PIDSourceParameter pidSource)
{
	if (StatusIsFatal()) return;
	m_pidSource = pidSource;
}

/**
 * Implement the PIDSource interface.
 * 
 * @return The current value of the selected source parameter.
 */
double Encoder::PIDGet()
{
	if (StatusIsFatal()) return 0.0;
	switch (m_pidSource)
	{
	case kDistance:
		return GetDistance();
	case kRate:
		return GetRate();
	default:
		return 0.0;
	}
}

void Encoder::UpdateTable() {
	if (m_table != NULL) {
        m_table->PutNumber("Speed", GetRate());
        m_table->PutNumber("Distance", GetDistance());
        m_table->PutNumber("Distance per Tick", m_distancePerPulse);
	}
}

void Encoder::StartLiveWindowMode() {
	
}

void Encoder::StopLiveWindowMode() {
	
}

std::string Encoder::GetSmartDashboardType() {
	if (m_encodingType == k4X)
		return "Quadrature Encoder";
	else
		return "Encoder";
}

void Encoder::InitTable(ITable *subTable) {
	m_table = subTable;
	UpdateTable();
}

ITable * Encoder::GetTable() {
	return m_table;
}
<|MERGE_RESOLUTION|>--- conflicted
+++ resolved
@@ -28,60 +28,23 @@
 	m_table = NULL;
 	m_encodingType = encodingType;
 	tRioStatusCode localStatus = NiFpga_Status_Success;
-<<<<<<< HEAD
   if (encodingType == k4X) {
 		Resource::CreateResourceObject(&quadEncoders, tEncoder::kNumSystems);
-		UINT32 index = quadEncoders->Allocate("4X Encoder", this);
+		uint32_t index = quadEncoders->Allocate("4X Encoder", this);
 		if (index == ~0ul)
 		{
 			return;
 		}
 		if (m_aSource->StatusIsFatal())
-=======
-	switch (encodingType)
-	{
-		case k4X:
->>>>>>> 68749479
 		{
-			Resource::CreateResourceObject(&quadEncoders, tEncoder::kNumSystems);
-			uint32_t index = quadEncoders->Allocate("4X Encoder");
-			if (index == ~0ul)
-			{
-				CloneError(quadEncoders);
-				return;
-			}
-			if (m_aSource->StatusIsFatal())
-			{
-				CloneError(m_aSource);
-				return;
-			}
-			if (m_bSource->StatusIsFatal())
-			{
-				CloneError(m_bSource);
-				return;
-			}
-			m_index = index;
-			m_encoder = tEncoder::create(m_index, &localStatus);
-			m_encoder->writeConfig_ASource_Module(m_aSource->GetModuleForRouting(), &localStatus);
-			m_encoder->writeConfig_ASource_Channel(m_aSource->GetChannelForRouting(), &localStatus);
-			m_encoder->writeConfig_ASource_AnalogTrigger(m_aSource->GetAnalogTriggerForRouting(), &localStatus);
-			m_encoder->writeConfig_BSource_Module(m_bSource->GetModuleForRouting(), &localStatus);
-			m_encoder->writeConfig_BSource_Channel(m_bSource->GetChannelForRouting(), &localStatus);
-			m_encoder->writeConfig_BSource_AnalogTrigger(m_bSource->GetAnalogTriggerForRouting(), &localStatus);
-			m_encoder->strobeReset(&localStatus);
-			m_encoder->writeConfig_Reverse(reverseDirection, &localStatus);
-			m_encoder->writeTimerConfig_AverageSize(4, &localStatus);
-			m_counter = NULL;
-			break;
+			CloneError(m_aSource);
+			return;
 		}
-		case k1X:
-		case k2X:
+		if (m_bSource->StatusIsFatal())
 		{
-			m_counter = new Counter(m_encodingType, m_aSource, m_bSource, reverseDirection);
-			m_index = m_counter->GetIndex();
-			break;
+			CloneError(m_bSource);
+			return;
 		}
-<<<<<<< HEAD
 		m_index = index;
 		m_encoder = tEncoder::create(m_index, &localStatus);
 		m_encoder->writeConfig_ASource_Module(m_aSource->GetModuleForRouting(), &localStatus);
@@ -97,8 +60,6 @@
   } else {
 		m_counter = new Counter(m_encodingType, m_aSource, m_bSource, reverseDirection);
 		m_index = m_counter->GetIndex();
-=======
->>>>>>> 68749479
 	}
 	m_distancePerPulse = 1.0;
 	m_pidSource = kDistance;
