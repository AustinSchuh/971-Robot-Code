/*----------------------------------------------------------------------------*/
/* Copyright (c) FIRST 2008. All Rights Reserved.							  */
/* Open Source Software - may be modified and shared by FRC teams. The code   */
/* must be accompanied by the FIRST BSD license file in $(WIND_BASE)/WPILib.  */
/*----------------------------------------------------------------------------*/

#include "Counter.h"
#include "AnalogTrigger.h"
#include "DigitalInput.h"
#include "NetworkCommunication/UsageReporting.h"
#include "Resource.h"
#include "WPIErrors.h"

static Resource *counters = NULL;

/**
 * Create an instance of a counter object.
 * This creates a ChipObject counter and initializes status variables appropriately
 */
void Counter::InitCounter(Mode mode)
{
	m_table = NULL;
	Resource::CreateResourceObject(&counters, tCounter::kNumSystems);
<<<<<<< HEAD
	UINT32 index = counters->Allocate("Counter", this);
=======
	uint32_t index = counters->Allocate("Counter");
>>>>>>> 68749479
	if (index == ~0ul)
	{
		return;
	}
	m_index = index;
	tRioStatusCode localStatus = NiFpga_Status_Success;
	m_counter = tCounter::create(m_index, &localStatus);
	m_counter->writeConfig_Mode(mode, &localStatus);
	m_upSource = NULL;
	m_downSource = NULL;
	m_allocatedUpSource = false;
	m_allocatedDownSource = false;
	m_counter->writeTimerConfig_AverageSize(1, &localStatus);
	wpi_setError(localStatus);

	nUsageReporting::report(nUsageReporting::kResourceType_Counter, index, mode);
}

/**
 * Create an instance of a counter where no sources are selected.
 * Then they all must be selected by calling functions to specify the upsource and the downsource
 * independently.
 */
Counter::Counter() :
	m_upSource(NULL),
	m_downSource(NULL),
	m_counter(NULL)
{
	InitCounter();
}

/**
 * Create an instance of a counter from a Digital Input.
 * This is used if an existing digital input is to be shared by multiple other objects such
 * as encoders.
 */
Counter::Counter(DigitalSource *source) :
	m_upSource(NULL),
	m_downSource(NULL),
	m_counter(NULL)
{
	InitCounter();
	SetUpSource(source);
	ClearDownSource();
}

Counter::Counter(DigitalSource &source) :
	m_upSource(NULL),
	m_downSource(NULL),
	m_counter(NULL)
{
	InitCounter();
	SetUpSource(&source);
	ClearDownSource();
}

/**
 * Create an instance of a Counter object.
 * Create an up-Counter instance given a channel. The default digital module is assumed.
 */
Counter::Counter(uint32_t channel) :
	m_upSource(NULL),
	m_downSource(NULL),
	m_counter(NULL)
{
	InitCounter();
	SetUpSource(channel);
	ClearDownSource();
}

/**
 * Create an instance of a Counter object.
 * Create an instance of an up-Counter given a digital module and a channel.
 * @param moduleNumber The digital module (1 or 2).
 * @param channel The channel in the digital module
 */
Counter::Counter(uint8_t moduleNumber, uint32_t channel) :
	m_upSource(NULL),
	m_downSource(NULL),
	m_counter(NULL)
{
	InitCounter();
	SetUpSource(moduleNumber, channel);
	ClearDownSource();
}

/**
 * Create an instance of a Counter object.
 * Create an instance of a simple up-Counter given an analog trigger.
 * Use the trigger state output from the analog trigger.
 */
Counter::Counter(AnalogTrigger *trigger) :
	m_upSource(NULL),
	m_downSource(NULL),
	m_counter(NULL)
{
	InitCounter();
	SetUpSource(trigger->CreateOutput(AnalogTriggerOutput::kState));
	ClearDownSource();
	m_allocatedUpSource = true;
}

Counter::Counter(AnalogTrigger &trigger) :
	m_upSource(NULL),
	m_downSource(NULL),
	m_counter(NULL)
{
	InitCounter();
	SetUpSource(trigger.CreateOutput(AnalogTriggerOutput::kState));
	ClearDownSource();
	m_allocatedUpSource = true;
}

Counter::Counter(EncodingType encodingType, DigitalSource *upSource, DigitalSource *downSource, bool inverted) :
	m_upSource(NULL),
	m_downSource(NULL),
	m_counter(NULL)
{
	if (encodingType != k1X && encodingType != k2X)
	{
		wpi_setWPIErrorWithContext(ParameterOutOfRange, "Counter only supports 1X and 2X quadrature decoding.");
		return;
	}
	InitCounter(kExternalDirection);
	SetUpSource(upSource);
	SetDownSource(downSource);
	tRioStatusCode localStatus = NiFpga_Status_Success;

	if (encodingType == k1X)
	{
		SetUpSourceEdge(true, false);
		m_counter->writeTimerConfig_AverageSize(1, &localStatus);
	}
	else
	{
		SetUpSourceEdge(true, true);
		m_counter->writeTimerConfig_AverageSize(2, &localStatus);
	}

	wpi_setError(localStatus);
	SetDownSourceEdge(inverted, true);
}

/**
 * Delete the Counter object.
 */
Counter::~Counter()
{
	SetUpdateWhenEmpty(true);
	if (m_allocatedUpSource)
	{
		delete m_upSource;
		m_upSource = NULL;
	}
	if (m_allocatedDownSource)
	{
		delete m_downSource;
		m_downSource = NULL;
	}
	delete m_counter;
	m_counter = NULL;
	counters->Free(m_index, this);
}

/**
 * Set the up source for the counter as digital input channel and slot.
 *
 * @param moduleNumber The digital module (1 or 2).
 * @param channel The digital channel (1..14).
 */
void Counter::SetUpSource(uint8_t moduleNumber, uint32_t channel)
{
	if (StatusIsFatal()) return;
	SetUpSource(new DigitalInput(moduleNumber, channel));
	m_allocatedUpSource = true;
}

/**
 * Set the upsource for the counter as a digital input channel.
 * The slot will be the default digital module slot.
 */
void Counter::SetUpSource(uint32_t channel)
{
	if (StatusIsFatal()) return;
	SetUpSource(GetDefaultDigitalModule(), channel);
	m_allocatedUpSource = true;
}

/**
 * Set the up counting source to be an analog trigger.
 * @param analogTrigger The analog trigger object that is used for the Up Source
 * @param triggerType The analog trigger output that will trigger the counter.
 */
void Counter::SetUpSource(AnalogTrigger *analogTrigger, AnalogTriggerOutput::Type triggerType)
{
	if (StatusIsFatal()) return;
	SetUpSource(analogTrigger->CreateOutput(triggerType));
	m_allocatedUpSource = true;
}

/**
 * Set the up counting source to be an analog trigger.
 * @param analogTrigger The analog trigger object that is used for the Up Source
 * @param triggerType The analog trigger output that will trigger the counter.
 */
void Counter::SetUpSource(AnalogTrigger &analogTrigger, AnalogTriggerOutput::Type triggerType)
{
	SetUpSource(&analogTrigger, triggerType);
}

/**
 * Set the source object that causes the counter to count up.
 * Set the up counting DigitalSource.
 */
void Counter::SetUpSource(DigitalSource *source)
{
	if (StatusIsFatal()) return;
	if (m_allocatedUpSource)
	{
		delete m_upSource;
		m_upSource = NULL;
		m_allocatedUpSource = false;
	}
	m_upSource = source;
	if (m_upSource->StatusIsFatal())
	{
		CloneError(m_upSource);
	}
	else
	{
		tRioStatusCode localStatus = NiFpga_Status_Success;
		m_counter->writeConfig_UpSource_Module(source->GetModuleForRouting(), &localStatus);
		m_counter->writeConfig_UpSource_Channel(source->GetChannelForRouting(), &localStatus);
		m_counter->writeConfig_UpSource_AnalogTrigger(source->GetAnalogTriggerForRouting(), &localStatus);
	
		if(m_counter->readConfig_Mode(&localStatus) == kTwoPulse ||
				m_counter->readConfig_Mode(&localStatus) == kExternalDirection)
		{
			SetUpSourceEdge(true, false);
		}
		m_counter->strobeReset(&localStatus);
		wpi_setError(localStatus);
	}
}

/**
 * Set the source object that causes the counter to count up.
 * Set the up counting DigitalSource.
 */
void Counter::SetUpSource(DigitalSource &source)
{
	SetUpSource(&source);
}

/**
 * Set the edge sensitivity on an up counting source.
 * Set the up source to either detect rising edges or falling edges.
 */
void Counter::SetUpSourceEdge(bool risingEdge, bool fallingEdge)
{
	if (StatusIsFatal()) return;
	if (m_upSource == NULL)
	{
		wpi_setWPIErrorWithContext(NullParameter, "Must set non-NULL UpSource before setting UpSourceEdge");
	}
	tRioStatusCode localStatus = NiFpga_Status_Success;
	m_counter->writeConfig_UpRisingEdge(risingEdge, &localStatus);
	m_counter->writeConfig_UpFallingEdge(fallingEdge, &localStatus);
	wpi_setError(localStatus);
}

/**
 * Disable the up counting source to the counter.
 */
void Counter::ClearUpSource()
{
	if (StatusIsFatal()) return;
	if (m_allocatedUpSource)
	{
		delete m_upSource;
		m_upSource = NULL;
		m_allocatedUpSource = false;
	}
	tRioStatusCode localStatus = NiFpga_Status_Success;
	bool state = m_counter->readConfig_Enable(&localStatus);
	m_counter->writeConfig_Enable(false, &localStatus);
	m_counter->writeConfig_UpFallingEdge(false, &localStatus);
	m_counter->writeConfig_UpRisingEdge(false, &localStatus);
	// Index 0 of digital is always 0.
	m_counter->writeConfig_UpSource_Channel(0, &localStatus);
	m_counter->writeConfig_UpSource_AnalogTrigger(false, &localStatus);
	m_counter->writeConfig_Enable(state, &localStatus);
	wpi_setError(localStatus);
}

/**
 * Set the down counting source to be a digital input channel.
 * The slot will be set to the default digital module slot.
 */
void Counter::SetDownSource(uint32_t channel)
{
	if (StatusIsFatal()) return;
	SetDownSource(new DigitalInput(channel));
	m_allocatedDownSource = true;
}

/**
 * Set the down counting source to be a digital input slot and channel.
 *
 * @param moduleNumber The digital module (1 or 2).
 * @param channel The digital channel (1..14).
 */
void Counter::SetDownSource(uint8_t moduleNumber, uint32_t channel)
{
	if (StatusIsFatal()) return;
	SetDownSource(new DigitalInput(moduleNumber, channel));
	m_allocatedDownSource = true;
}

/**
 * Set the down counting source to be an analog trigger.
 * @param analogTrigger The analog trigger object that is used for the Down Source
 * @param triggerType The analog trigger output that will trigger the counter.
 */
void Counter::SetDownSource(AnalogTrigger *analogTrigger, AnalogTriggerOutput::Type triggerType)
{
	if (StatusIsFatal()) return;
	SetDownSource(analogTrigger->CreateOutput(triggerType));
	m_allocatedDownSource = true;
}

/**
 * Set the down counting source to be an analog trigger.
 * @param analogTrigger The analog trigger object that is used for the Down Source
 * @param triggerType The analog trigger output that will trigger the counter.
 */
void Counter::SetDownSource(AnalogTrigger &analogTrigger, AnalogTriggerOutput::Type triggerType)
{
	SetDownSource(&analogTrigger, triggerType);
}

/**
 * Set the source object that causes the counter to count down.
 * Set the down counting DigitalSource.
 */
void Counter::SetDownSource(DigitalSource *source)
{
	if (StatusIsFatal()) return;
	if (m_allocatedDownSource)
	{
		delete m_downSource;
		m_downSource = NULL;
		m_allocatedDownSource = false;
	}
	m_downSource = source;
	if (m_downSource->StatusIsFatal())
	{
		CloneError(m_downSource);
	}
	else
	{
		tRioStatusCode localStatus = NiFpga_Status_Success;
		unsigned char mode = m_counter->readConfig_Mode(&localStatus);
		if (mode != kTwoPulse && mode != kExternalDirection)
		{
			wpi_setWPIErrorWithContext(ParameterOutOfRange, "Counter only supports DownSource in TwoPulse and ExternalDirection modes.");
			return;
		}
		m_counter->writeConfig_DownSource_Module(source->GetModuleForRouting(), &localStatus);
		m_counter->writeConfig_DownSource_Channel(source->GetChannelForRouting(), &localStatus);
		m_counter->writeConfig_DownSource_AnalogTrigger(source->GetAnalogTriggerForRouting(), &localStatus);
	
		SetDownSourceEdge(true, false);
		m_counter->strobeReset(&localStatus);
		wpi_setError(localStatus);
	}
}

/**
 * Set the source object that causes the counter to count down.
 * Set the down counting DigitalSource.
 */
void Counter::SetDownSource(DigitalSource &source)
{
	SetDownSource(&source);
}

/**
 * Set the edge sensitivity on a down counting source.
 * Set the down source to either detect rising edges or falling edges.
 */
void Counter::SetDownSourceEdge(bool risingEdge, bool fallingEdge)
{
	if (StatusIsFatal()) return;
	if (m_downSource == NULL)
	{
		wpi_setWPIErrorWithContext(NullParameter, "Must set non-NULL DownSource before setting DownSourceEdge");
	}
	tRioStatusCode localStatus = NiFpga_Status_Success;
	m_counter->writeConfig_DownRisingEdge(risingEdge, &localStatus);
	m_counter->writeConfig_DownFallingEdge(fallingEdge, &localStatus);
	wpi_setError(localStatus);
}

/**
 * Disable the down counting source to the counter.
 */
void Counter::ClearDownSource()
{
	if (StatusIsFatal()) return;
	if (m_allocatedDownSource)
	{
		delete m_downSource;
		m_downSource = NULL;
		m_allocatedDownSource = false;
	}
	tRioStatusCode localStatus = NiFpga_Status_Success;
	bool state = m_counter->readConfig_Enable(&localStatus);
	m_counter->writeConfig_Enable(false, &localStatus);
	m_counter->writeConfig_DownFallingEdge(false, &localStatus);
	m_counter->writeConfig_DownRisingEdge(false, &localStatus);
	// Index 0 of digital is always 0.
	m_counter->writeConfig_DownSource_Channel(0, &localStatus);
	m_counter->writeConfig_DownSource_AnalogTrigger(false, &localStatus);
	m_counter->writeConfig_Enable(state, &localStatus);
	wpi_setError(localStatus);
}

/**
 * Set standard up / down counting mode on this counter.
 * Up and down counts are sourced independently from two inputs.
 */
void Counter::SetUpDownCounterMode()
{
	if (StatusIsFatal()) return;
	tRioStatusCode localStatus = NiFpga_Status_Success;
	m_counter->writeConfig_Mode(kTwoPulse, &localStatus);
	wpi_setError(localStatus);
}

/**
 * Set external direction mode on this counter.
 * Counts are sourced on the Up counter input.
 * The Down counter input represents the direction to count.
 */
void Counter::SetExternalDirectionMode()
{
	if (StatusIsFatal()) return;
	tRioStatusCode localStatus = NiFpga_Status_Success;
	m_counter->writeConfig_Mode(kExternalDirection, &localStatus);
	wpi_setError(localStatus);
}

/**
 * Set Semi-period mode on this counter.
 * Counts up on both rising and falling edges. 
 */
void Counter::SetSemiPeriodMode(bool highSemiPeriod)
{
	if (StatusIsFatal()) return;
	tRioStatusCode localStatus = NiFpga_Status_Success;
	m_counter->writeConfig_Mode(kSemiperiod, &localStatus);
	m_counter->writeConfig_UpRisingEdge(highSemiPeriod, &localStatus);
	SetUpdateWhenEmpty(false);
	wpi_setError(localStatus);
}

/**
 * Configure the counter to count in up or down based on the length of the input pulse.
 * This mode is most useful for direction sensitive gear tooth sensors.
 * @param threshold The pulse length beyond which the counter counts the opposite direction.  Units are seconds.
 */
void Counter::SetPulseLengthMode(float threshold)
{
	if (StatusIsFatal()) return;
	tRioStatusCode localStatus = NiFpga_Status_Success;
	m_counter->writeConfig_Mode(kPulseLength, &localStatus);
	m_counter->writeConfig_PulseLengthThreshold((uint32_t)(threshold * 1.0e6) * kSystemClockTicksPerMicrosecond, &localStatus);
	wpi_setError(localStatus);
}

    
    /**
     * Get the Samples to Average which specifies the number of samples of the timer to 
     * average when calculating the period. Perform averaging to account for 
     * mechanical imperfections or as oversampling to increase resolution.
     * @return SamplesToAverage The number of samples being averaged (from 1 to 127)
     */
    int Counter::GetSamplesToAverage()
    {
    	tRioStatusCode localStatus = NiFpga_Status_Success;
        return m_counter->readTimerConfig_AverageSize(&localStatus);
    	wpi_setError(localStatus);
    }

/**
 * Set the Samples to Average which specifies the number of samples of the timer to 
 * average when calculating the period. Perform averaging to account for 
 * mechanical imperfections or as oversampling to increase resolution.
 * @param samplesToAverage The number of samples to average from 1 to 127.
 */
    void Counter::SetSamplesToAverage (int samplesToAverage) {
    	tRioStatusCode localStatus = NiFpga_Status_Success;
    	if (samplesToAverage < 1 || samplesToAverage > 127)
    	{
    		wpi_setWPIErrorWithContext(ParameterOutOfRange, "Average counter values must be between 1 and 127");
    	}
    	m_counter->writeTimerConfig_AverageSize(samplesToAverage, &localStatus);
    	wpi_setError(localStatus);
    }

/**
 * Start the Counter counting.
 * This enables the counter and it starts accumulating counts from the associated
 * input channel. The counter value is not reset on starting, and still has the previous value.
 */
void Counter::Start()
{
	if (StatusIsFatal()) return;
	tRioStatusCode localStatus = NiFpga_Status_Success;
	m_counter->writeConfig_Enable(1, &localStatus);
	wpi_setError(localStatus);
}

/**
 * Read the current counter value.
 * Read the value at this instant. It may still be running, so it reflects the current value. Next
 * time it is read, it might have a different value.
 */
int32_t Counter::Get()
{
	if (StatusIsFatal()) return 0;
	tRioStatusCode localStatus = NiFpga_Status_Success;
	int32_t value = m_counter->readOutput_Value(&localStatus);
	wpi_setError(localStatus);
	return value;
}

/**
 * Reset the Counter to zero.
 * Set the counter value to zero. This doesn't effect the running state of the counter, just sets
 * the current value to zero.
 */
void Counter::Reset()
{
	if (StatusIsFatal()) return;
	tRioStatusCode localStatus = NiFpga_Status_Success;
	m_counter->strobeReset(&localStatus);
	wpi_setError(localStatus);
}

/**
 * Stop the Counter.
 * Stops the counting but doesn't effect the current value.
 */
void Counter::Stop()
{
	if (StatusIsFatal()) return;
	tRioStatusCode localStatus = NiFpga_Status_Success;
	m_counter->writeConfig_Enable(0, &localStatus);
	wpi_setError(localStatus);
}

/*
 * Get the Period of the most recent count.
 * Returns the time interval of the most recent count. This can be used for velocity calculations
 * to determine shaft speed.
 * @returns The period of the last two pulses in units of seconds.
 */
double Counter::GetPeriod()
{
	if (StatusIsFatal()) return 0.0;
	tRioStatusCode localStatus = NiFpga_Status_Success;
	tCounter::tTimerOutput output = m_counter->readTimerOutput(&localStatus);
	double period;
	if (output.Stalled)
	{
		// Return infinity
		double zero = 0.0;
		period = 1.0 / zero;
	}
	else
	{
		// output.Period is a fixed point number that counts by 2 (24 bits, 25 integer bits)
		period = (double)(output.Period << 1) / (double)output.Count;
	}
	wpi_setError(localStatus);
	return period * 1.0e-6;
}

/**
 * Set the maximum period where the device is still considered "moving".
 * Sets the maximum period where the device is considered moving. This value is used to determine
 * the "stopped" state of the counter using the GetStopped method.
 * @param maxPeriod The maximum period where the counted device is considered moving in
 * seconds.
 */
void Counter::SetMaxPeriod(double maxPeriod)
{
	if (StatusIsFatal()) return;
	tRioStatusCode localStatus = NiFpga_Status_Success;
	m_counter->writeTimerConfig_StallPeriod((uint32_t)(maxPeriod * 1.0e6), &localStatus);
	wpi_setError(localStatus);
}

/**
 * Select whether you want to continue updating the event timer output when there are no samples captured.
 * The output of the event timer has a buffer of periods that are averaged and posted to
 * a register on the FPGA.  When the timer detects that the event source has stopped
 * (based on the MaxPeriod) the buffer of samples to be averaged is emptied.  If you
 * enable the update when empty, you will be notified of the stopped source and the event
 * time will report 0 samples.  If you disable update when empty, the most recent average
 * will remain on the output until a new sample is acquired.  You will never see 0 samples
 * output (except when there have been no events since an FPGA reset) and you will likely not
 * see the stopped bit become true (since it is updated at the end of an average and there are
 * no samples to average).
 */
void Counter::SetUpdateWhenEmpty(bool enabled)
{
	if (StatusIsFatal()) return;
	tRioStatusCode localStatus = NiFpga_Status_Success;
	m_counter->writeTimerConfig_UpdateWhenEmpty(enabled, &localStatus);
	wpi_setError(localStatus);
}

/**
 * Determine if the clock is stopped.
 * Determine if the clocked input is stopped based on the MaxPeriod value set using the
 * SetMaxPeriod method. If the clock exceeds the MaxPeriod, then the device (and counter) are
 * assumed to be stopped and it returns true.
 * @return Returns true if the most recent counter period exceeds the MaxPeriod value set by
 * SetMaxPeriod.
 */
bool Counter::GetStopped()
{
	if (StatusIsFatal()) return false;
	tRioStatusCode localStatus = NiFpga_Status_Success;
	return m_counter->readTimerOutput_Stalled(&localStatus);
	wpi_setError(localStatus);
}

/**
 * The last direction the counter value changed.
 * @return The last direction the counter value changed.
 */
bool Counter::GetDirection()
{
	if (StatusIsFatal()) return false;
	tRioStatusCode localStatus = NiFpga_Status_Success;
	bool value = m_counter->readOutput_Direction(&localStatus);
	wpi_setError(localStatus);
	return value;
}

/**
 * Set the Counter to return reversed sensing on the direction.
 * This allows counters to change the direction they are counting in the case of 1X and 2X
 * quadrature encoding only. Any other counter mode isn't supported.
 * @param reverseDirection true if the value counted should be negated.
 */
void Counter::SetReverseDirection(bool reverseDirection)
{
	if (StatusIsFatal()) return;
	tRioStatusCode localStatus = NiFpga_Status_Success;
	if (m_counter->readConfig_Mode(&localStatus) == kExternalDirection)
	{
		if (reverseDirection)
			SetDownSourceEdge(true, true);
		else
			SetDownSourceEdge(false, true);
	}
	wpi_setError(localStatus);
}


void Counter::UpdateTable() {
	if (m_table != NULL) {
		m_table->PutNumber("Value", Get());
	}
}

void Counter::StartLiveWindowMode() {
	
}

void Counter::StopLiveWindowMode() {
	
}

std::string Counter::GetSmartDashboardType() {
	return "Counter";
}

void Counter::InitTable(ITable *subTable) {
	m_table = subTable;
	UpdateTable();
}

ITable * Counter::GetTable() {
	return m_table;
}
<|MERGE_RESOLUTION|>--- conflicted
+++ resolved
@@ -21,11 +21,7 @@
 {
 	m_table = NULL;
 	Resource::CreateResourceObject(&counters, tCounter::kNumSystems);
-<<<<<<< HEAD
-	UINT32 index = counters->Allocate("Counter", this);
-=======
-	uint32_t index = counters->Allocate("Counter");
->>>>>>> 68749479
+	uint32_t index = counters->Allocate("Counter", this);
 	if (index == ~0ul)
 	{
 		return;
