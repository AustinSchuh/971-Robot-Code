--- conflicted
+++ resolved
@@ -26,18 +26,11 @@
 {
 public:
 	virtual ~Resource();
-<<<<<<< HEAD
-	static void CreateResourceObject(Resource **r, UINT32 elements);
-	UINT32 Allocate(const char *resourceDesc, const ErrorBase *error);
-	UINT32 Allocate(UINT32 index, const char *resourceDesc,
-                  const ErrorBase *error);
-	void Free(UINT32 index, const ErrorBase *error);
-=======
 	static void CreateResourceObject(Resource **r, uint32_t elements);
-	uint32_t Allocate(const char *resourceDesc);
-	uint32_t Allocate(uint32_t index, const char *resourceDesc);
-	void Free(uint32_t index);
->>>>>>> 68749479
+	uint32_t Allocate(const char *resourceDesc, const ErrorBase *error);
+	uint32_t Allocate(uint32_t index, const char *resourceDesc,
+                    const ErrorBase *error);
+	void Free(uint32_t index, const ErrorBase *error);
 
 private:
 	explicit Resource(uint32_t size);
